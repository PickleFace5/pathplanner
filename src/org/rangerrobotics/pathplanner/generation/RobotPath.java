--- conflicted
+++ resolved
@@ -14,10 +14,6 @@
     private double maxVel;
     private double maxAcc;
     private double maxDcc;
-<<<<<<< HEAD
-    //TODO: add jerk calculations. At least output a jerk value
-=======
->>>>>>> f7040d89
     private double maxJerk;
     private double wheelbaseWidth;
     private double timeStep;
